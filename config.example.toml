--- conflicted
+++ resolved
@@ -129,8 +129,8 @@
 # loader = { url = "http://localhost:8000/keys" }
 # loader = { registry = "lido", node_operator_id = 8 }
 # loader = { registry = "ssv", node_operator_id = 8 }
+late_in_slot_time_ms = 1500
 timeout_get_header_ms = 900
-late_in_slot_time_ms = 1500
 # For each mux, one or more [[mux.relays]] can be defined, which will be used for the matching validator pubkeys
 # Only the relays defined here will be used, and the relays defined in the main [[relays]] config will be ignored
 # The fields specified here are the same as in [[relays]] (headers, get_params, enable_timing_games, target_first_request_ms, frequency_get_header_ms)
@@ -148,17 +148,15 @@
 # Docker image to use for the Signer module.
 # OPTIONAL, DEFAULT: ghcr.io/commit-boost/signer:latest
 # docker_image = "ghcr.io/commit-boost/signer:latest"
-<<<<<<< HEAD
-# Path to the TLS certificates for the signer server
-# OPTION, DEFAULT: ./certs
-# tls_certificates = "./certs"
-=======
 # Host to bind the Signer API server to
 # OPTIONAL, DEFAULT: 127.0.0.1
 host = "127.0.0.1"
 # Port to listen for Signer API calls on
 # OPTIONAL, DEFAULT: 20000
 port = 20000
+# Path to the TLS certificates for the signer server
+# OPTIONAL, DEFAULT: ./certs
+# tls_certificates = "./certs"
 # Number of JWT authentication attempts a client can fail before blocking that client temporarily from Signer access
 # OPTIONAL, DEFAULT: 3
 jwt_auth_fail_limit = 3
@@ -166,7 +164,6 @@
 # OPTIONAL, DEFAULT: 300
 jwt_auth_fail_timeout_seconds = 300
 
->>>>>>> 41c228f8
 # For Remote signer:
 # [signer.remote]
 # URL of the Web3Signer instance
