[workspace]
members = ["benches/*", "bin", "crates/*", "examples/builder_log", "examples/da_commit", "examples/status_api", "tests"]
resolver = "2"

[workspace.package]
edition = "2021"
rust-version = "1.83"
version = "0.8.0"

[workspace.dependencies]
aes = "0.8"
alloy = { version = "0.12", features = [
    "full",
    "getrandom",
    "providers",
    "rpc-types-beacon",
    "serde",
    "signer-local",
    "ssz",
] }
async-trait = "0.1.80"
axum = { version = "0.8.1", features = ["macros"] }
axum-extra = { version = "0.10.0", features = ["typed-header"] }
axum-server = { version = "0.7.2", features = ["tls-rustls"] }
base64 = "0.22.1"
bimap = { version = "0.6.3", features = ["serde"] }
blsful = "2.5"
blst = "0.3.11"
cb-cli = { path = "crates/cli" }
cb-common = { path = "crates/common" }
cb-metrics = { path = "crates/metrics" }
cb-pbs = { path = "crates/pbs" }
cb-signer = { path = "crates/signer" }
cipher = "0.4"
clap = { version = "4.5.4", features = ["derive", "env"] }
color-eyre = "0.6.3"
ctr = "0.9.2"
derive_more = { version = "2.0.1", features = ["deref", "display", "from", "into"] }
docker-compose-types = "0.16.0"
docker-image = "0.2.1"
eth2_keystore = { git = "https://github.com/sigp/lighthouse", tag = "v7.0.1" }
ethereum_serde_utils = "0.7.0"
ethereum_ssz = "0.8"
ethereum_ssz_derive = "0.8"
eyre = "0.6.12"
futures = "0.3.30"
headers = "0.4.0"
indexmap = "2.2.6"
jsonwebtoken = { version = "9.3.1", default-features = false }
lazy_static = "1.5.0"
parking_lot = "0.12.3"
pbkdf2 = "0.12.2"
prometheus = "0.13.4"
prost = "0.13.4"
rand = { version = "0.9", features = ["os_rng"] }
<<<<<<< HEAD
rcgen = "0.13.2"
reqwest = { version = "0.12.4", features = ["json", "rustls-tls", "stream"] }
rustls = "0.23.23"
=======
rayon = "1.10.0"
reqwest = { version = "0.12.4", features = ["json", "stream"] }
>>>>>>> 41c228f8
serde = { version = "1.0.202", features = ["derive"] }
serde_json = "1.0.117"
serde_yaml = "0.9.33"
sha2 = "0.10.8"
ssz_types = "0.10"
tempfile = "3.20.0"
thiserror = "2.0.12"
tokio = { version = "1.37.0", features = ["full"] }
toml = "0.8.13"
tonic = { version = "0.12.3", features = ["channel", "prost", "tls"] }
tonic-build = "0.12.3"
tracing = "0.1.40"
tracing-appender = "0.2.3"
tracing-subscriber = { version = "0.3.18", features = ["env-filter", "json"] }
tree_hash = "0.9"
tree_hash_derive = "0.9"
typenum = "1.17.0"
unicode-normalization = "0.1.24"
url = { version = "2.5.0", features = ["serde"] }
uuid = { version = "1.8.0", features = ["fast-rng", "serde", "v4"] }<|MERGE_RESOLUTION|>--- conflicted
+++ resolved
@@ -9,7 +9,7 @@
 
 [workspace.dependencies]
 aes = "0.8"
-alloy = { version = "0.12", features = [
+alloy = { features = [
     "full",
     "getrandom",
     "providers",
@@ -17,13 +17,13 @@
     "serde",
     "signer-local",
     "ssz",
-] }
+], version = "0.12" }
 async-trait = "0.1.80"
-axum = { version = "0.8.1", features = ["macros"] }
-axum-extra = { version = "0.10.0", features = ["typed-header"] }
-axum-server = { version = "0.7.2", features = ["tls-rustls"] }
+axum = { features = ["macros"], version = "0.8.1" }
+axum-extra = { features = ["typed-header"], version = "0.10.0" }
+axum-server = { features = ["tls-rustls"], version = "0.7.2" }
 base64 = "0.22.1"
-bimap = { version = "0.6.3", features = ["serde"] }
+bimap = { features = ["serde"], version = "0.6.3" }
 blsful = "2.5"
 blst = "0.3.11"
 cb-cli = { path = "crates/cli" }
@@ -32,10 +32,10 @@
 cb-pbs = { path = "crates/pbs" }
 cb-signer = { path = "crates/signer" }
 cipher = "0.4"
-clap = { version = "4.5.4", features = ["derive", "env"] }
+clap = { features = ["derive", "env"], version = "4.5.4" }
 color-eyre = "0.6.3"
 ctr = "0.9.2"
-derive_more = { version = "2.0.1", features = ["deref", "display", "from", "into"] }
+derive_more = { features = ["deref", "display", "from", "into"], version = "2.0.1" }
 docker-compose-types = "0.16.0"
 docker-image = "0.2.1"
 eth2_keystore = { git = "https://github.com/sigp/lighthouse", tag = "v7.0.1" }
@@ -46,38 +46,34 @@
 futures = "0.3.30"
 headers = "0.4.0"
 indexmap = "2.2.6"
-jsonwebtoken = { version = "9.3.1", default-features = false }
+jsonwebtoken = { default-features = false, version = "9.3.1" }
 lazy_static = "1.5.0"
 parking_lot = "0.12.3"
 pbkdf2 = "0.12.2"
 prometheus = "0.13.4"
 prost = "0.13.4"
-rand = { version = "0.9", features = ["os_rng"] }
-<<<<<<< HEAD
+rand = { features = ["os_rng"], version = "0.9" }
+rayon = "1.10.0"
 rcgen = "0.13.2"
-reqwest = { version = "0.12.4", features = ["json", "rustls-tls", "stream"] }
+reqwest = { features = ["json", "rustls-tls", "stream"], version = "0.12.4" }
 rustls = "0.23.23"
-=======
-rayon = "1.10.0"
-reqwest = { version = "0.12.4", features = ["json", "stream"] }
->>>>>>> 41c228f8
-serde = { version = "1.0.202", features = ["derive"] }
+serde = { features = ["derive"], version = "1.0.202" }
 serde_json = "1.0.117"
 serde_yaml = "0.9.33"
 sha2 = "0.10.8"
 ssz_types = "0.10"
 tempfile = "3.20.0"
 thiserror = "2.0.12"
-tokio = { version = "1.37.0", features = ["full"] }
+tokio = { features = ["full"], version = "1.37.0" }
 toml = "0.8.13"
-tonic = { version = "0.12.3", features = ["channel", "prost", "tls"] }
+tonic = { features = ["channel", "prost", "tls"], version = "0.12.3" }
 tonic-build = "0.12.3"
 tracing = "0.1.40"
 tracing-appender = "0.2.3"
-tracing-subscriber = { version = "0.3.18", features = ["env-filter", "json"] }
+tracing-subscriber = { features = ["env-filter", "json"], version = "0.3.18" }
 tree_hash = "0.9"
 tree_hash_derive = "0.9"
 typenum = "1.17.0"
 unicode-normalization = "0.1.24"
-url = { version = "2.5.0", features = ["serde"] }
-uuid = { version = "1.8.0", features = ["fast-rng", "serde", "v4"] }+url = { features = ["serde"], version = "2.5.0" }
+uuid = { features = ["fast-rng", "serde", "v4"], version = "1.8.0" }