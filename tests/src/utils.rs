use std::{
    collections::HashMap,
    net::{Ipv4Addr, SocketAddr},
    sync::{Arc, Once},
};

use alloy::{
    primitives::{B256, U256},
    rpc::types::beacon::BlsPublicKey,
};
use cb_common::{
    config::{
<<<<<<< HEAD
        CommitBoostConfig, LogsSettings, ModuleKind, ModuleSigningConfig, PbsConfig,
        PbsModuleConfig, RelayConfig, SignerConfig, SignerType, StartSignerConfig,
        StaticModuleConfig, StaticPbsConfig, SIGNER_IMAGE_DEFAULT,
        SIGNER_JWT_AUTH_FAIL_LIMIT_DEFAULT, SIGNER_JWT_AUTH_FAIL_TIMEOUT_SECONDS_DEFAULT,
        SIGNER_PORT_DEFAULT,
    },
    pbs::{RelayClient, RelayEntry},
    signer::SignerLoader,
=======
        PbsConfig, PbsModuleConfig, RelayConfig, SignerConfig, SignerType, StartSignerConfig,
        SIGNER_IMAGE_DEFAULT,
    },
    pbs::{RelayClient, RelayEntry},
    signer::{
        SignerLoader, DEFAULT_JWT_AUTH_FAIL_LIMIT, DEFAULT_JWT_AUTH_FAIL_TIMEOUT_SECONDS,
        DEFAULT_SIGNER_PORT,
    },
>>>>>>> a78f57c5
    types::{Chain, ModuleId},
    utils::default_host,
};
use eyre::Result;

pub fn get_local_address(port: u16) -> String {
    format!("http://0.0.0.0:{port}")
}

static SYNC_SETUP: Once = Once::new();
pub fn setup_test_env() {
    SYNC_SETUP.call_once(|| {
        tracing_subscriber::fmt().with_max_level(tracing::Level::TRACE).init();
    });
}

pub fn generate_mock_relay(port: u16, pubkey: BlsPublicKey) -> Result<RelayClient> {
    let entry =
        RelayEntry { id: format!("mock_{port}"), pubkey, url: get_local_address(port).parse()? };
    let config = RelayConfig {
        entry,
        id: None,
        headers: None,
        get_params: None,
        enable_timing_games: false,
        target_first_request_ms: None,
        frequency_get_header_ms: None,
        validator_registration_batch_size: None,
    };
    RelayClient::new(config)
}

pub fn generate_mock_relay_with_batch_size(
    port: u16,
    pubkey: BlsPublicKey,
    batch_size: usize,
) -> Result<RelayClient> {
    let entry =
        RelayEntry { id: format!("mock_{port}"), pubkey, url: get_local_address(port).parse()? };
    let config = RelayConfig {
        entry,
        id: None,
        headers: None,
        get_params: None,
        enable_timing_games: false,
        target_first_request_ms: None,
        frequency_get_header_ms: None,
        validator_registration_batch_size: Some(batch_size),
    };
    RelayClient::new(config)
}

pub fn get_pbs_config(port: u16) -> PbsConfig {
    PbsConfig {
        host: Ipv4Addr::UNSPECIFIED,
        port,
        wait_all_registrations: true,
        relay_check: true,
        timeout_get_header_ms: u64::MAX,
        timeout_get_payload_ms: u64::MAX,
        timeout_register_validator_ms: u64::MAX,
        skip_sigverify: false,
        min_bid_wei: U256::ZERO,
        late_in_slot_time_ms: u64::MAX,
        extra_validation_enabled: false,
        rpc_url: None,
        register_validator_retry_limit: u32::MAX,
    }
}

pub fn get_pbs_static_config(pbs_config: PbsConfig) -> StaticPbsConfig {
    StaticPbsConfig { docker_image: String::from(""), pbs_config, with_signer: true }
}

pub fn get_commit_boost_config(pbs_static_config: StaticPbsConfig) -> CommitBoostConfig {
    CommitBoostConfig {
        chain: Chain::Hoodi,
        relays: vec![],
        pbs: pbs_static_config,
        muxes: None,
        modules: Some(vec![]),
        signer: None,
        metrics: None,
        logs: LogsSettings::default(),
    }
}

pub fn to_pbs_config(
    chain: Chain,
    pbs_config: PbsConfig,
    relays: Vec<RelayClient>,
) -> PbsModuleConfig {
    PbsModuleConfig {
        chain,
        endpoint: SocketAddr::new(pbs_config.host.into(), pbs_config.port),
        pbs_config: Arc::new(pbs_config),
        signer_client: None,
        event_publisher: None,
        all_relays: relays.clone(),
        relays,
        muxes: None,
    }
}

pub fn get_signer_config(loader: SignerLoader) -> SignerConfig {
    SignerConfig {
        host: default_host(),
<<<<<<< HEAD
        port: SIGNER_PORT_DEFAULT,
        docker_image: SIGNER_IMAGE_DEFAULT.to_string(),
        jwt_auth_fail_limit: SIGNER_JWT_AUTH_FAIL_LIMIT_DEFAULT,
        jwt_auth_fail_timeout_seconds: SIGNER_JWT_AUTH_FAIL_TIMEOUT_SECONDS_DEFAULT,
=======
        port: DEFAULT_SIGNER_PORT,
        docker_image: SIGNER_IMAGE_DEFAULT.to_string(),
        jwt_auth_fail_limit: DEFAULT_JWT_AUTH_FAIL_LIMIT,
        jwt_auth_fail_timeout_seconds: DEFAULT_JWT_AUTH_FAIL_TIMEOUT_SECONDS,
>>>>>>> a78f57c5
        inner: SignerType::Local { loader, store: None },
    }
}

pub fn get_start_signer_config(
    signer_config: SignerConfig,
    chain: Chain,
<<<<<<< HEAD
    mod_signing_configs: &HashMap<ModuleId, ModuleSigningConfig>,
=======
    jwts: HashMap<ModuleId, String>,
>>>>>>> a78f57c5
) -> StartSignerConfig {
    match signer_config.inner {
        SignerType::Local { loader, .. } => StartSignerConfig {
            chain,
            loader: Some(loader),
            store: None,
            endpoint: SocketAddr::new(signer_config.host.into(), signer_config.port),
<<<<<<< HEAD
            mod_signing_configs: mod_signing_configs.clone(),
=======
            jwts,
>>>>>>> a78f57c5
            jwt_auth_fail_limit: signer_config.jwt_auth_fail_limit,
            jwt_auth_fail_timeout_seconds: signer_config.jwt_auth_fail_timeout_seconds,
            dirk: None,
        },
        _ => panic!("Only local signers are supported in tests"),
    }
<<<<<<< HEAD
}

pub fn create_module_config(id: &ModuleId, signing_id: &B256) -> StaticModuleConfig {
    StaticModuleConfig {
        id: id.clone(),
        signing_id: Some(*signing_id),
        docker_image: String::from(""),
        env: None,
        env_file: None,
        kind: ModuleKind::Commit,
    }
=======
>>>>>>> a78f57c5
}<|MERGE_RESOLUTION|>--- conflicted
+++ resolved
@@ -10,7 +10,6 @@
 };
 use cb_common::{
     config::{
-<<<<<<< HEAD
         CommitBoostConfig, LogsSettings, ModuleKind, ModuleSigningConfig, PbsConfig,
         PbsModuleConfig, RelayConfig, SignerConfig, SignerType, StartSignerConfig,
         StaticModuleConfig, StaticPbsConfig, SIGNER_IMAGE_DEFAULT,
@@ -19,16 +18,6 @@
     },
     pbs::{RelayClient, RelayEntry},
     signer::SignerLoader,
-=======
-        PbsConfig, PbsModuleConfig, RelayConfig, SignerConfig, SignerType, StartSignerConfig,
-        SIGNER_IMAGE_DEFAULT,
-    },
-    pbs::{RelayClient, RelayEntry},
-    signer::{
-        SignerLoader, DEFAULT_JWT_AUTH_FAIL_LIMIT, DEFAULT_JWT_AUTH_FAIL_TIMEOUT_SECONDS,
-        DEFAULT_SIGNER_PORT,
-    },
->>>>>>> a78f57c5
     types::{Chain, ModuleId},
     utils::default_host,
 };
@@ -136,17 +125,10 @@
 pub fn get_signer_config(loader: SignerLoader) -> SignerConfig {
     SignerConfig {
         host: default_host(),
-<<<<<<< HEAD
         port: SIGNER_PORT_DEFAULT,
         docker_image: SIGNER_IMAGE_DEFAULT.to_string(),
         jwt_auth_fail_limit: SIGNER_JWT_AUTH_FAIL_LIMIT_DEFAULT,
         jwt_auth_fail_timeout_seconds: SIGNER_JWT_AUTH_FAIL_TIMEOUT_SECONDS_DEFAULT,
-=======
-        port: DEFAULT_SIGNER_PORT,
-        docker_image: SIGNER_IMAGE_DEFAULT.to_string(),
-        jwt_auth_fail_limit: DEFAULT_JWT_AUTH_FAIL_LIMIT,
-        jwt_auth_fail_timeout_seconds: DEFAULT_JWT_AUTH_FAIL_TIMEOUT_SECONDS,
->>>>>>> a78f57c5
         inner: SignerType::Local { loader, store: None },
     }
 }
@@ -154,11 +136,7 @@
 pub fn get_start_signer_config(
     signer_config: SignerConfig,
     chain: Chain,
-<<<<<<< HEAD
     mod_signing_configs: &HashMap<ModuleId, ModuleSigningConfig>,
-=======
-    jwts: HashMap<ModuleId, String>,
->>>>>>> a78f57c5
 ) -> StartSignerConfig {
     match signer_config.inner {
         SignerType::Local { loader, .. } => StartSignerConfig {
@@ -166,18 +144,13 @@
             loader: Some(loader),
             store: None,
             endpoint: SocketAddr::new(signer_config.host.into(), signer_config.port),
-<<<<<<< HEAD
             mod_signing_configs: mod_signing_configs.clone(),
-=======
-            jwts,
->>>>>>> a78f57c5
             jwt_auth_fail_limit: signer_config.jwt_auth_fail_limit,
             jwt_auth_fail_timeout_seconds: signer_config.jwt_auth_fail_timeout_seconds,
             dirk: None,
         },
         _ => panic!("Only local signers are supported in tests"),
     }
-<<<<<<< HEAD
 }
 
 pub fn create_module_config(id: &ModuleId, signing_id: &B256) -> StaticModuleConfig {
@@ -189,6 +162,4 @@
         env_file: None,
         kind: ModuleKind::Commit,
     }
-=======
->>>>>>> a78f57c5
 }