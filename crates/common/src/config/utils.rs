use std::{collections::HashMap, path::Path};

use alloy::rpc::types::beacon::BlsPublicKey;
use eyre::{bail, Context, Result};
use serde::de::DeserializeOwned;

use super::{ADMIN_JWT_ENV, JWTS_ENV};
use crate::types::ModuleId;

pub fn load_env_var(env: &str) -> Result<String> {
    std::env::var(env).wrap_err(format!("{env} is not set"))
}
pub fn load_optional_env_var(env: &str) -> Option<String> {
    std::env::var(env).ok()
}

pub fn load_from_file<P: AsRef<Path> + std::fmt::Debug, T: DeserializeOwned>(path: P) -> Result<T> {
    let config_file = std::fs::read_to_string(path.as_ref())
        .wrap_err(format!("Unable to find config file: {path:?}"))?;
    toml::from_str(&config_file).wrap_err("could not deserialize toml from string")
}

pub fn load_file_from_env<T: DeserializeOwned>(env: &str) -> Result<T> {
    let path = std::env::var(env).wrap_err(format!("{env} is not set"))?;
    load_from_file(&path)
}

/// Loads a map of module id -> jwt secret from a json env
pub fn load_jwt_secrets() -> Result<(String, HashMap<ModuleId, String>)> {
    let admin_jwt = std::env::var(ADMIN_JWT_ENV).wrap_err(format!("{ADMIN_JWT_ENV} is not set"))?;
    let jwt_secrets = std::env::var(JWTS_ENV).wrap_err(format!("{JWTS_ENV} is not set"))?;
    decode_string_to_map(&jwt_secrets).map(|secrets| (admin_jwt, secrets))
}

<<<<<<< HEAD
pub fn decode_string_to_map(raw: &str) -> Result<HashMap<ModuleId, String>> {
=======
/// Removes duplicate entries from a vector of BlsPublicKey
pub fn remove_duplicate_keys(keys: Vec<BlsPublicKey>) -> Vec<BlsPublicKey> {
    let mut unique_keys = Vec::new();
    let mut key_set = std::collections::HashSet::new();

    for key in keys {
        if key_set.insert(key) {
            unique_keys.push(key);
        }
    }

    unique_keys
}

fn decode_string_to_map(raw: &str) -> Result<HashMap<ModuleId, String>> {
>>>>>>> 41c228f8
    // trim the string and split for comma
    raw.trim()
        .split(',')
        .map(|pair| {
            let mut parts = pair.trim().split('=');
            match (parts.next(), parts.next()) {
                (Some(key), Some(value)) => Ok((ModuleId(key.into()), value.into())),
                _ => bail!("Invalid key-value pair: {pair}"),
            }
        })
        .collect()
}

#[cfg(test)]
mod tests {
    use super::*;

    #[test]
    fn test_decode_string_to_map() {
        let raw = " KEY=VALUE , KEY2=value2 ";

        let map = decode_string_to_map(raw).unwrap();

        assert_eq!(map.get(&ModuleId("KEY".into())), Some(&"VALUE".to_string()));
        assert_eq!(map.get(&ModuleId("KEY2".into())), Some(&"value2".to_string()));
    }

    #[test]
    fn test_remove_duplicate_keys() {
        let key1 = BlsPublicKey::from([1; 48]);
        let key2 = BlsPublicKey::from([2; 48]);
        let keys = vec![key1, key2, key1];

        let unique_keys = remove_duplicate_keys(keys);
        assert_eq!(unique_keys.len(), 2);
        assert!(unique_keys.contains(&key1));
        assert!(unique_keys.contains(&key2));
    }
}<|MERGE_RESOLUTION|>--- conflicted
+++ resolved
@@ -32,9 +32,6 @@
     decode_string_to_map(&jwt_secrets).map(|secrets| (admin_jwt, secrets))
 }
 
-<<<<<<< HEAD
-pub fn decode_string_to_map(raw: &str) -> Result<HashMap<ModuleId, String>> {
-=======
 /// Removes duplicate entries from a vector of BlsPublicKey
 pub fn remove_duplicate_keys(keys: Vec<BlsPublicKey>) -> Vec<BlsPublicKey> {
     let mut unique_keys = Vec::new();
@@ -49,8 +46,7 @@
     unique_keys
 }
 
-fn decode_string_to_map(raw: &str) -> Result<HashMap<ModuleId, String>> {
->>>>>>> 41c228f8
+pub fn decode_string_to_map(raw: &str) -> Result<HashMap<ModuleId, String>> {
     // trim the string and split for comma
     raw.trim()
         .split(',')
