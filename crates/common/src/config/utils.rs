use std::{collections::HashMap, path::Path};

use alloy::rpc::types::beacon::BlsPublicKey;
use eyre::{bail, Context, Result};
use serde::de::DeserializeOwned;

<<<<<<< HEAD
use crate::{config::JWTS_ENV, types::ModuleId};
=======
use super::JWTS_ENV;
use crate::{config::MUXER_HTTP_MAX_LENGTH, types::ModuleId, utils::read_chunked_body_with_max};
>>>>>>> 2f785d1f

pub fn load_env_var(env: &str) -> Result<String> {
    std::env::var(env).wrap_err(format!("{env} is not set"))
}
pub fn load_optional_env_var(env: &str) -> Option<String> {
    std::env::var(env).ok()
}

pub fn load_from_file<P: AsRef<Path> + std::fmt::Debug, T: DeserializeOwned>(path: P) -> Result<T> {
    let config_file = std::fs::read_to_string(path.as_ref())
        .wrap_err(format!("Unable to find config file: {path:?}"))?;
    toml::from_str(&config_file).wrap_err("could not deserialize toml from string")
}

pub fn load_file_from_env<T: DeserializeOwned>(env: &str) -> Result<T> {
    let path = std::env::var(env).wrap_err(format!("{env} is not set"))?;
    load_from_file(&path)
}

/// Loads a map of module id -> jwt secret from a json env
pub fn load_jwt_secrets() -> Result<HashMap<ModuleId, String>> {
    let jwt_secrets = std::env::var(JWTS_ENV).wrap_err(format!("{JWTS_ENV} is not set"))?;
    decode_string_to_map(&jwt_secrets)
}

/// Reads an HTTP response safely, erroring out if it failed or if the body is
/// too large.
pub async fn safe_read_http_response(response: reqwest::Response) -> Result<Vec<u8>> {
    // Read the response to a buffer in chunks
    let status_code = response.status();
    match read_chunked_body_with_max(response, MUXER_HTTP_MAX_LENGTH).await {
        Ok(response_bytes) => {
            if status_code.is_success() {
                return Ok(response_bytes);
            }
            bail!(
                "Request failed with status: {status_code}, body: {}",
                String::from_utf8_lossy(&response_bytes)
            )
        }
        Err(e) => {
            if status_code.is_success() {
                return Err(e).wrap_err("Failed to read response body");
            }
            Err(e).wrap_err(format!(
                "Request failed with status {status_code}, but decoding the response body failed"
            ))
        }
    }
}

/// Removes duplicate entries from a vector of BlsPublicKey
pub fn remove_duplicate_keys(keys: Vec<BlsPublicKey>) -> Vec<BlsPublicKey> {
    let mut unique_keys = Vec::new();
    let mut key_set = std::collections::HashSet::new();

    for key in keys {
        if key_set.insert(key) {
            unique_keys.push(key);
        }
    }

    unique_keys
}

fn decode_string_to_map(raw: &str) -> Result<HashMap<ModuleId, String>> {
    // trim the string and split for comma
    raw.trim()
        .split(',')
        .map(|pair| {
            let mut parts = pair.trim().split('=');
            match (parts.next(), parts.next()) {
                (Some(key), Some(value)) => Ok((ModuleId(key.into()), value.into())),
                _ => bail!("Invalid key-value pair: {pair}"),
            }
        })
        .collect()
}

#[cfg(test)]
mod tests {
    use super::*;

    /// TODO: This was only used by the old JWT loader, can it be removed now?
    #[test]
    fn test_decode_string_to_map() {
        let raw = " KEY=VALUE , KEY2=value2 ";

        let map = decode_string_to_map(raw).unwrap();

        assert_eq!(map.get(&ModuleId("KEY".into())), Some(&"VALUE".to_string()));
        assert_eq!(map.get(&ModuleId("KEY2".into())), Some(&"value2".to_string()));
    }

    #[test]
    fn test_remove_duplicate_keys() {
        let key1 = BlsPublicKey::from([1; 48]);
        let key2 = BlsPublicKey::from([2; 48]);
        let keys = vec![key1, key2, key1];

        let unique_keys = remove_duplicate_keys(keys);
        assert_eq!(unique_keys.len(), 2);
        assert!(unique_keys.contains(&key1));
        assert!(unique_keys.contains(&key2));
    }
}<|MERGE_RESOLUTION|>--- conflicted
+++ resolved
@@ -4,12 +4,11 @@
 use eyre::{bail, Context, Result};
 use serde::de::DeserializeOwned;
 
-<<<<<<< HEAD
-use crate::{config::JWTS_ENV, types::ModuleId};
-=======
-use super::JWTS_ENV;
-use crate::{config::MUXER_HTTP_MAX_LENGTH, types::ModuleId, utils::read_chunked_body_with_max};
->>>>>>> 2f785d1f
+use crate::{
+    config::{JWTS_ENV, MUXER_HTTP_MAX_LENGTH},
+    types::ModuleId,
+    utils::read_chunked_body_with_max,
+};
 
 pub fn load_env_var(env: &str) -> Result<String> {
     std::env::var(env).wrap_err(format!("{env} is not set"))
