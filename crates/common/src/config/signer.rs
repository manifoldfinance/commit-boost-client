--- conflicted
+++ resolved
@@ -156,16 +156,12 @@
             SocketAddr::from((signer_config.host, signer_config.port))
         };
 
-<<<<<<< HEAD
         // Load the JWT auth fail limit the same way
         let jwt_auth_fail_limit =
             if let Some(limit) = load_optional_env_var(SIGNER_JWT_AUTH_FAIL_LIMIT_ENV) {
                 limit.parse()?
             } else {
-                match config.signer {
-                    Some(ref signer) => signer.jwt_auth_fail_limit,
-                    None => DEFAULT_JWT_AUTH_FAIL_LIMIT,
-                }
+                signer_config.jwt_auth_fail_limit
             };
 
         // Load the JWT auth fail timeout the same way
@@ -174,18 +170,10 @@
         {
             timeout.parse()?
         } else {
-            match config.signer {
-                Some(ref signer) => signer.jwt_auth_fail_timeout_seconds,
-                None => DEFAULT_JWT_AUTH_FAIL_TIMEOUT_SECONDS,
-            }
+            signer_config.jwt_auth_fail_timeout_seconds
         };
 
-        let signer = config.signer.ok_or_eyre("Signer config is missing")?.inner;
-
-        match signer {
-=======
         match signer_config.inner {
->>>>>>> cf39d868
             SignerType::Local { loader, store, .. } => Ok(StartSignerConfig {
                 chain: config.chain,
                 loader: Some(loader),
