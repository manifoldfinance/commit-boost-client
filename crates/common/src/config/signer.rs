use std::{
    collections::HashMap,
    net::{Ipv4Addr, SocketAddr},
    path::PathBuf,
};

use docker_image::DockerImage;
use eyre::{bail, ensure, OptionExt, Result};
use serde::{Deserialize, Serialize};
use tonic::transport::{Certificate, Identity};
use url::Url;

use super::{
    load_jwt_secrets, load_optional_env_var, utils::load_env_var, CommitBoostConfig,
<<<<<<< HEAD
    SIGNER_ENDPOINT_ENV, SIGNER_IMAGE_DEFAULT, SIGNER_JWT_AUTH_FAIL_LIMIT_ENV,
    SIGNER_JWT_AUTH_FAIL_TIMEOUT_SECONDS_ENV,
};
use crate::{
    config::{DIRK_CA_CERT_ENV, DIRK_CERT_ENV, DIRK_DIR_SECRETS_ENV, DIRK_KEY_ENV},
    signer::{
        ProxyStore, SignerLoader, DEFAULT_JWT_AUTH_FAIL_LIMIT,
        DEFAULT_JWT_AUTH_FAIL_TIMEOUT_SECONDS, DEFAULT_SIGNER_PORT,
    },
    types::{Chain, ModuleId},
    utils::{default_host, default_u16, default_u32},
=======
    SIGNER_ENDPOINT_ENV, SIGNER_IMAGE_DEFAULT,
};
use crate::{
    config::{DIRK_CA_CERT_ENV, DIRK_CERT_ENV, DIRK_DIR_SECRETS_ENV, DIRK_KEY_ENV},
    signer::{ProxyStore, SignerLoader, DEFAULT_SIGNER_PORT},
    types::{Chain, ModuleId},
    utils::{default_host, default_u16},
>>>>>>> a4172588
};

#[derive(Debug, Serialize, Deserialize, Clone)]
#[serde(rename_all = "snake_case")]
pub struct SignerConfig {
    /// Host address to listen for signer API calls on
    #[serde(default = "default_host")]
    pub host: Ipv4Addr,
<<<<<<< HEAD

    /// Port to listen for signer API calls on
    #[serde(default = "default_u16::<DEFAULT_SIGNER_PORT>")]
    pub port: u16,

=======
    /// Port to listen for signer API calls on
    #[serde(default = "default_u16::<DEFAULT_SIGNER_PORT>")]
    pub port: u16,
>>>>>>> a4172588
    /// Docker image of the module
    #[serde(default = "default_signer")]
    pub docker_image: String,

    /// Number of JWT auth failures before rate limiting an endpoint
    /// If set to 0, no rate limiting will be applied
    #[serde(default = "default_u32::<DEFAULT_JWT_AUTH_FAIL_LIMIT>")]
    pub jwt_auth_fail_limit: u32,

    /// Duration in seconds to rate limit an endpoint after the JWT auth failure
    /// limit has been reached
    #[serde(default = "default_u32::<DEFAULT_JWT_AUTH_FAIL_TIMEOUT_SECONDS>")]
    pub jwt_auth_fail_timeout_seconds: u32,

    /// Inner type-specific configuration
    #[serde(flatten)]
    pub inner: SignerType,
}

impl SignerConfig {
    /// Validate the signer config
    pub async fn validate(&self) -> Result<()> {
        // Port must be positive
        ensure!(self.port > 0, "Port must be positive");

        // The Docker tag must parse
        ensure!(!self.docker_image.is_empty(), "Docker image is empty");
        ensure!(
            DockerImage::parse(&self.docker_image).is_ok(),
            format!("Invalid Docker image: {}", self.docker_image)
        );

        Ok(())
    }
}

fn default_signer() -> String {
    SIGNER_IMAGE_DEFAULT.to_string()
}

#[derive(Debug, Serialize, Deserialize, Clone)]
#[serde(rename_all = "snake_case")]
pub struct DirkHostConfig {
    /// Domain name of the server to use in TLS verification
    pub server_name: Option<String>,
    /// Complete URL of the Dirk server
    pub url: Url,
    /// Wallets to load consensus keys from
    pub wallets: Vec<String>,
}

#[derive(Debug, Serialize, Deserialize, Clone)]
#[serde(rename_all = "snake_case")]
pub enum SignerType {
    /// Local signer module
    Local {
        /// Which keys to load
        loader: SignerLoader,
        /// How to store keys
        store: Option<ProxyStore>,
    },
    /// Remote signer module with compatible API like Web3Signer
    Remote {
        /// Complete URL of the base API endpoint
        url: Url,
    },
    /// Dirk remote signer module
    Dirk {
        /// List of Dirk hosts with their accounts
        hosts: Vec<DirkHostConfig>,
        /// Path to the client certificate
        cert_path: PathBuf,
        /// Path to the client key
        key_path: PathBuf,
        /// Path to where the account passwords are stored
        secrets_path: PathBuf,
        /// Path to the CA certificate
        ca_cert_path: Option<PathBuf>,
        /// How to store proxy key delegations
        /// ERC2335 is not supported with Dirk signer
        store: Option<ProxyStore>,
    },
}

#[derive(Clone, Debug)]
pub struct DirkConfig {
    pub hosts: Vec<DirkHostConfig>,
    pub client_cert: Identity,
    pub secrets_path: PathBuf,
    pub cert_auth: Option<Certificate>,
}

#[derive(Debug, Clone)]
pub struct StartSignerConfig {
    pub chain: Chain,
    pub loader: Option<SignerLoader>,
    pub store: Option<ProxyStore>,
    pub endpoint: SocketAddr,
    pub jwts: HashMap<ModuleId, String>,
    pub jwt_auth_fail_limit: u32,
    pub jwt_auth_fail_timeout_seconds: u32,
    pub dirk: Option<DirkConfig>,
}

impl StartSignerConfig {
    pub fn load_from_env() -> Result<Self> {
        let config = CommitBoostConfig::from_env_path()?;

        let jwts = load_jwt_secrets()?;
<<<<<<< HEAD

        let signer_config = config.signer.ok_or_eyre("Signer config is missing")?;

        // Load the server endpoint first from the env var if present, otherwise the
        // config
        let endpoint = if let Some(endpoint) = load_optional_env_var(SIGNER_ENDPOINT_ENV) {
            endpoint.parse()?
        } else {
            SocketAddr::from((signer_config.host, signer_config.port))
        };

        // Load the JWT auth fail limit the same way
        let jwt_auth_fail_limit =
            if let Some(limit) = load_optional_env_var(SIGNER_JWT_AUTH_FAIL_LIMIT_ENV) {
                limit.parse()?
            } else {
                signer_config.jwt_auth_fail_limit
            };

        // Load the JWT auth fail timeout the same way
        let jwt_auth_fail_timeout_seconds = if let Some(timeout) =
            load_optional_env_var(SIGNER_JWT_AUTH_FAIL_TIMEOUT_SECONDS_ENV)
        {
            timeout.parse()?
        } else {
            signer_config.jwt_auth_fail_timeout_seconds
        };

=======

        let signer_config = config.signer.ok_or_eyre("Signer config is missing")?;

        // Load the server endpoint first from the env var if present, otherwise the
        // config
        let endpoint = if let Some(endpoint) = load_optional_env_var(SIGNER_ENDPOINT_ENV) {
            endpoint.parse()?
        } else {
            SocketAddr::from((signer_config.host, signer_config.port))
        };

>>>>>>> a4172588
        match signer_config.inner {
            SignerType::Local { loader, store, .. } => Ok(StartSignerConfig {
                chain: config.chain,
                loader: Some(loader),
                endpoint,
                jwts,
                jwt_auth_fail_limit,
                jwt_auth_fail_timeout_seconds,
                store,
                dirk: None,
            }),

            SignerType::Dirk {
                hosts,
                cert_path,
                key_path,
                secrets_path,
                ca_cert_path,
                store,
                ..
            } => {
                let cert_path = load_env_var(DIRK_CERT_ENV).map(PathBuf::from).unwrap_or(cert_path);
                let key_path = load_env_var(DIRK_KEY_ENV).map(PathBuf::from).unwrap_or(key_path);
                let secrets_path =
                    load_env_var(DIRK_DIR_SECRETS_ENV).map(PathBuf::from).unwrap_or(secrets_path);
                let ca_cert_path =
                    load_env_var(DIRK_CA_CERT_ENV).map(PathBuf::from).ok().or(ca_cert_path);

                if let Some(ProxyStore::ERC2335 { .. }) = store {
                    bail!("ERC2335 store is not supported with Dirk signer")
                }

                Ok(StartSignerConfig {
                    chain: config.chain,
                    endpoint,
                    jwts,
                    jwt_auth_fail_limit,
                    jwt_auth_fail_timeout_seconds,
                    loader: None,
                    store,
                    dirk: Some(DirkConfig {
                        hosts,
                        client_cert: Identity::from_pem(
                            std::fs::read_to_string(cert_path)?,
                            std::fs::read_to_string(key_path)?,
                        ),
                        secrets_path,
                        cert_auth: match ca_cert_path {
                            Some(path) => {
                                Some(Certificate::from_pem(std::fs::read_to_string(path)?))
                            }
                            None => None,
                        },
                    }),
                })
            }

            SignerType::Remote { .. } => {
                bail!("Remote signer configured")
            }
        }
    }
}<|MERGE_RESOLUTION|>--- conflicted
+++ resolved
@@ -12,7 +12,6 @@
 
 use super::{
     load_jwt_secrets, load_optional_env_var, utils::load_env_var, CommitBoostConfig,
-<<<<<<< HEAD
     SIGNER_ENDPOINT_ENV, SIGNER_IMAGE_DEFAULT, SIGNER_JWT_AUTH_FAIL_LIMIT_ENV,
     SIGNER_JWT_AUTH_FAIL_TIMEOUT_SECONDS_ENV,
 };
@@ -24,15 +23,6 @@
     },
     types::{Chain, ModuleId},
     utils::{default_host, default_u16, default_u32},
-=======
-    SIGNER_ENDPOINT_ENV, SIGNER_IMAGE_DEFAULT,
-};
-use crate::{
-    config::{DIRK_CA_CERT_ENV, DIRK_CERT_ENV, DIRK_DIR_SECRETS_ENV, DIRK_KEY_ENV},
-    signer::{ProxyStore, SignerLoader, DEFAULT_SIGNER_PORT},
-    types::{Chain, ModuleId},
-    utils::{default_host, default_u16},
->>>>>>> a4172588
 };
 
 #[derive(Debug, Serialize, Deserialize, Clone)]
@@ -41,17 +31,9 @@
     /// Host address to listen for signer API calls on
     #[serde(default = "default_host")]
     pub host: Ipv4Addr,
-<<<<<<< HEAD
-
     /// Port to listen for signer API calls on
     #[serde(default = "default_u16::<DEFAULT_SIGNER_PORT>")]
     pub port: u16,
-
-=======
-    /// Port to listen for signer API calls on
-    #[serde(default = "default_u16::<DEFAULT_SIGNER_PORT>")]
-    pub port: u16,
->>>>>>> a4172588
     /// Docker image of the module
     #[serde(default = "default_signer")]
     pub docker_image: String,
@@ -161,7 +143,6 @@
         let config = CommitBoostConfig::from_env_path()?;
 
         let jwts = load_jwt_secrets()?;
-<<<<<<< HEAD
 
         let signer_config = config.signer.ok_or_eyre("Signer config is missing")?;
 
@@ -190,19 +171,6 @@
             signer_config.jwt_auth_fail_timeout_seconds
         };
 
-=======
-
-        let signer_config = config.signer.ok_or_eyre("Signer config is missing")?;
-
-        // Load the server endpoint first from the env var if present, otherwise the
-        // config
-        let endpoint = if let Some(endpoint) = load_optional_env_var(SIGNER_ENDPOINT_ENV) {
-            endpoint.parse()?
-        } else {
-            SocketAddr::from((signer_config.host, signer_config.port))
-        };
-
->>>>>>> a4172588
         match signer_config.inner {
             SignerType::Local { loader, store, .. } => Ok(StartSignerConfig {
                 chain: config.chain,
